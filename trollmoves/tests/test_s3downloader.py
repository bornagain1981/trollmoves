#!/usr/bin/env python
# -*- coding: utf-8 -*-
#
# Copyright (c) 2022
#
# Author(s):
#
#   Trygve Aspenes <trygveas@met.no>
#
# This program is free software: you can redistribute it and/or modify
# it under the terms of the GNU General Public License as published by
# the Free Software Foundation, either version 3 of the License, or
# (at your option) any later version.
#
# This program is distributed in the hope that it will be useful,
# but WITHOUT ANY WARRANTY; without even the implied warranty of
# MERCHANTABILITY or FITNESS FOR A PARTICULAR PURPOSE.  See the
# GNU General Public License for more details.
#
# You should have received a copy of the GNU General Public License
# along with this program.  If not, see <http://www.gnu.org/licenses/>.
"""Test the s3downloader."""

from unittest.mock import MagicMock, PropertyMock, patch, call
from tempfile import NamedTemporaryFile
import os
import time
from threading import Thread
from collections import deque

import pytest
from posttroll.message import Message

CONFIG_YAML = """
logging:
  log_rotation_days: 1
  log_rotation_backup: 30
  logging_mode: DEBUG

subscribe-topic:
  - /yuhu
publish-topic: /idnt
endpoint_url: 'https://your.url.space'
access_key: 'your_access_key'
secret_key: 'your_secret_key'
bucket: atms-sdr
download_destination: '/destination-directory'
"""


def _write_named_temporary_config(data):
    with NamedTemporaryFile('w', delete=False) as fid:
        config_fname = fid.name
        fid.write(data)
    return config_fname


@pytest.fixture
def config_yaml():
    yield _write_named_temporary_config(CONFIG_YAML)


def test_read_config(config_yaml):
    """Test read yaml config."""
    from trollmoves.s3downloader import read_config
    config = read_config(config_yaml, debug=False)
    expected_config = {'logging': {'log_rotation_days': 1, 'log_rotation_backup': 30, 'logging_mode': 'DEBUG'},
                       'subscribe-topic': ['/yuhu'], 'publish-topic': '/idnt', 'endpoint_url': 'https://your.url.space',
                       'access_key': 'your_access_key',
                       'secret_key': 'your_secret_key', 'bucket': 'atms-sdr', 'download_destination': '/destination-directory'}
    assert config == expected_config


def test_read_config_debug(capsys, config_yaml):
    """Test read yaml config."""
    from trollmoves.s3downloader import read_config
    read_config(config_yaml)
    captured = capsys.readouterr()
    assert '/destination-directory' in captured.out


@patch('yaml.safe_load')
def test_read_config_exception(patch_yaml, config_yaml):
    """Test read yaml config."""
    from trollmoves.s3downloader import read_config
    patch_yaml.side_effect = FileNotFoundError
    with pytest.raises(FileNotFoundError):
        read_config(config_yaml, debug=False)


@patch('yaml.safe_load')
def test_read_config_exception2(patch_yaml, config_yaml):
    """Test read yaml config."""
    from trollmoves.s3downloader import read_config
    import yaml
    patch_yaml.side_effect = yaml.YAMLError
    with pytest.raises(yaml.YAMLError):
        read_config(config_yaml, debug=False)


def test_setup_logging(config_yaml):
    """Setup logging"""
    from trollmoves.s3downloader import setup_logging
    from trollmoves.s3downloader import read_config
    config = read_config(config_yaml, debug=False)
    setup_logging(config, log_file=None)


def test_get_basename():
    from trollmoves.s3downloader import _get_basename
    uri = os.path.join("root", "anypath", "filename-basename")
    bn = _get_basename(uri)
    assert bn == 'filename-basename'


@patch('os.path.exists')
def test_generate_message_if_file_exists_after_download(patch_os_path_exists, config_yaml):
    from trollmoves.s3downloader import read_config
    from trollmoves.s3downloader import _generate_message_if_file_exists_after_download
    bn = 'filename-basename'
    to_send = {'some_key': 'with_a_value'}
    msg = Message('/publish-topic', "file", to_send)
    config = read_config(config_yaml, debug=False)
    patch_os_path_exists.return_value = True
    pubmsg = _generate_message_if_file_exists_after_download(config, bn, msg)
    assert 'with_a_value' in pubmsg


@patch('os.path.exists')
def test_generate_message_if_file_does_not_exists_after_download(patch_os_path_exists, config_yaml):
    from trollmoves.s3downloader import read_config
    from trollmoves.s3downloader import _generate_message_if_file_exists_after_download
    bn = 'filename-basename'
    to_send = {'some_key': 'with_a_value'}
    msg = Message('/publish-topic', "file", to_send)
    config = read_config(config_yaml, debug=False)
    patch_os_path_exists.return_value = False
    pubmsg = _generate_message_if_file_exists_after_download(config, bn, msg)
    assert pubmsg == None


@patch('trollmoves.s3downloader._download_from_s3')
@patch('trollmoves.s3downloader._get_basename')
@patch('queue.Queue')
@patch('queue.Queue')
def test_get_one_message(patch_subscribe, patch_publish_queue, patch_get_basename, patch_download_from_s3, config_yaml):
    from trollmoves.s3downloader import read_config
    from trollmoves.s3downloader import _get_one_message
    config = read_config(config_yaml, debug=False)
    to_send = {'some_key': 'with_a_value', 'uri': 'now-this-is-a-uri'}
    msg = Message('/publish-topic', "file", to_send)
    patch_subscribe.get.return_value = {'msg': msg}
    patch_get_basename.return_value = 'filename-basename'
    patch_download_from_s3.return_value = True
    result = _get_one_message(config, patch_subscribe, patch_publish_queue)
    assert result == True


@patch('trollmoves.s3downloader._download_from_s3')
@patch('trollmoves.s3downloader._get_basename')
@patch('queue.Queue')
@patch('queue.Queue')
def test_get_one_message_none(patch_subscribe, patch_publish_queue, patch_get_basename, patch_download_from_s3, config_yaml):
    from trollmoves.s3downloader import read_config
    from trollmoves.s3downloader import _get_one_message
    config = read_config(config_yaml, debug=False)
    patch_subscribe.get.return_value = None
    patch_get_basename.return_value = 'filename-basename'
    patch_download_from_s3.return_value = True
    result = _get_one_message(config, patch_subscribe, patch_publish_queue)
    assert result == True


@patch('trollmoves.s3downloader._download_from_s3')
@patch('trollmoves.s3downloader._get_basename')
@patch('queue.Queue')
@patch('queue.Queue')
def test_get_one_message_download_false(patch_subscribe, patch_publish_queue, patch_get_basename, patch_download_from_s3, caplog, config_yaml):
    import logging
    from trollmoves.s3downloader import read_config
    from trollmoves.s3downloader import _get_one_message
    config = read_config(config_yaml, debug=False)
    patch_get_basename.return_value = 'filename-basename'
    patch_download_from_s3.return_value = False
    caplog.set_level(logging.DEBUG)
    result = _get_one_message(config, patch_subscribe, patch_publish_queue)
    assert 'Could not download file filename-basename for some reason. SKipping this.' in caplog.text
    assert result == True


@patch('queue.Queue')
@patch('queue.Queue')
def test_get_one_message_keyboardinterrupt(patch_subscribe, patch_publish_queue, config_yaml):
    import logging
    from trollmoves.s3downloader import read_config
    from trollmoves.s3downloader import _get_one_message
    config = read_config(config_yaml, debug=False)
    patch_subscribe.get.side_effect = KeyboardInterrupt
    result = _get_one_message(config, patch_subscribe, patch_publish_queue)
    assert result == False


@patch('trollmoves.s3downloader._get_one_message')
@patch('queue.Queue')
@patch('queue.Queue')
def test_read_from_queue(patch_subscribe, patch_publish_queue, patch_get_one_message, config_yaml):
    import logging
    from trollmoves.s3downloader import read_config
    from trollmoves.s3downloader import read_from_queue
    config = read_config(config_yaml, debug=False)
    patch_get_one_message.return_value = False
    read_from_queue(config, patch_subscribe, patch_publish_queue)

# @patch('trollmoves.s3downloader._get_one_message')
# @patch('queue.Queue')
# @patch('queue.Queue')
# def test_read_from_queue_loop(patch_subscribe, patch_publish_queue, patch_get_one_message, config_yaml):
#     import logging
#     from trollmoves.s3downloader import read_config
#     from trollmoves.s3downloader import read_from_queue
#     config = read_config(config_yaml, debug=False)
#     to_send = {'some_key': 'with_a_value'}
#     msg = Message('/publish-topic', "file", to_send)
#     patch_get_one_message.return_value = True
#     running = PropertyMock(side_effect=[True, False])
#     read_from_queue(config, patch_subscribe, patch_publish_queue)


@patch('boto3.client')
def test_download_from_s3(patch_boto3_client, config_yaml):
    from trollmoves.s3downloader import read_config
    from trollmoves.s3downloader import _download_from_s3
    config = read_config(config_yaml, debug=False)
    bn = 'filename-basename'
    result = _download_from_s3(config, bn)
    assert result == True


@patch('boto3.client')
def test_download_from_s3_exception(patch_boto3_client, config_yaml):
    from trollmoves.s3downloader import read_config
    from trollmoves.s3downloader import _download_from_s3
    import botocore
    config = read_config(config_yaml, debug=False)
    bn = 'filename-basename'
    error_response = {'Error': {'Code': 'TEST',
                                'Message': 'TEST MESSAGE',
                                }
                      }
    patch_boto3_client.return_value.download_file.side_effect = botocore.exceptions.ClientError(
        error_response=error_response, operation_name='test')
    result = _download_from_s3(config, bn)
    assert result == False


@patch('posttroll.publisher.Publish')
@patch('queue.Queue')
def test_file_publisher_init(patch_publish_queue, patch_publish):
    from trollmoves.s3downloader import FilePublisher
    nameservers = None
    fp = FilePublisher(patch_publish_queue, nameservers)
    assert fp.loop == True
    assert fp.service_name == 's3downloader'
    assert fp.nameservers == nameservers
    assert fp.queue == patch_publish_queue

# #@patch('trollmoves.s3downloader.FilePublisher')
# @patch('posttroll.publisher.Publish')
# @patch('queue.Queue')
# def test_file_publisher_run(patch_publish_queue, patch_publish):
#     from trollmoves.s3downloader import FilePublisher
#     nameservers = None
#     # FilePublisher.loop = PropertyMock(side_effect=[True, False])
#     # fp = FilePublisher(patch_filepublisher)
#     # fp.run()
#     #patch_filepublisher.Publish.assert_called()

#     fp = FilePublisher(patch_publish_queue, nameservers)
#     # assert fp.loop == True
#     # assert fp.service_name == 's3downloader'
#     # assert fp.nameservers == nameservers
#     # assert fp.queue == patch_publish_queue

#     # print(fp.loop)
#     sentinel = PropertyMock(return_value=False)
#     fp.loop = sentinel
#     # print(fp.loop)
#     to_send = {'some_key': 'with_a_value', 'uri': 'now-this-is-a-uri'}
#     msg = Message('/publish-topic', "file", to_send).encode()
#     patch_publish_queue.get.return_value = msg
#     fp.run()
#     print("HER")
#     fp.stop()


@patch('posttroll.subscriber.Subscribe')
@patch('queue.Queue')
def test_listener_init(patch_listener_queue, patch_subscribe, config_yaml):
    from trollmoves.s3downloader import read_config
    from trollmoves.s3downloader import Listener
    config = read_config(config_yaml, debug=False)
    subscribe_nameserver = 'localhost'
    l = Listener(patch_listener_queue, config, subscribe_nameserver)
    assert l.loop == True
    assert l.queue == patch_listener_queue
    assert l.config == config
<<<<<<< HEAD
    assert l.subscribe_nameserver == subscribe_nameserver
=======
    assert l.subscribe_nameserver == subscribe_nameserver

    l.run()
>>>>>>> 3f911e2a
<|MERGE_RESOLUTION|>--- conflicted
+++ resolved
@@ -304,10 +304,4 @@
     assert l.loop == True
     assert l.queue == patch_listener_queue
     assert l.config == config
-<<<<<<< HEAD
-    assert l.subscribe_nameserver == subscribe_nameserver
-=======
-    assert l.subscribe_nameserver == subscribe_nameserver
-
-    l.run()
->>>>>>> 3f911e2a
+    assert l.subscribe_nameserver == subscribe_nameserver
--- conflicted
+++ resolved
@@ -891,19 +891,15 @@
 
     @staticmethod
     def is_connected(connection):
-<<<<<<< HEAD
         LOGGER.debug("checking ssh connection")
         try:
             is_active = connection.get_transport().is_active()
+            if is_active:
+                LOGGER.debug("SSH connection is active.")
             return is_active
         except AttributeError:
             return False
-    
-=======
-        LOGGER.debug("checking ssh connection ... " + str(connection.get_transport().is_active()))
-        return connection.get_transport().is_active()
-
->>>>>>> 0f8a375d
+
     @staticmethod
     def close_connection(connection):
         if isinstance(connection, tuple):

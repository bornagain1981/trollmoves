#!/usr/bin/env python
# -*- coding: utf-8 -*-

# Copyright (c) 2012, 2013, 2014, 2015, 2016

# Author(s):

#   Martin Raspaud <martin.raspaud@smhi.se>
#   Panu Lahtinen <panu.lahtinen@fmi.fi>

# This program is free software: you can redistribute it and/or modify
# it under the terms of the GNU General Public License as published by
# the Free Software Foundation, either version 3 of the License, or
# (at your option) any later version.

# This program is distributed in the hope that it will be useful,
# but WITHOUT ANY WARRANTY; without even the implied warranty of
# MERCHANTABILITY or FITNESS FOR A PARTICULAR PURPOSE.  See the
# GNU General Public License for more details.

# You should have received a copy of the GNU General Public License
# along with this program.  If not, see <http://www.gnu.org/licenses/>.

import bz2
import errno
import fnmatch
import glob
import logging
import logging.handlers
import os
import shutil
import subprocess
import sys
import time
import datetime
import traceback
<<<<<<< HEAD
import socket
=======
import tempfile
>>>>>>> bdee6faf

from six.moves.configparser import ConfigParser
from ftplib import FTP, all_errors
from six.moves.queue import Empty, Queue
from six.moves.urllib.parse import urlparse, urlunparse
from collections import deque
<<<<<<< HEAD
from threading import Thread, Lock
=======
from threading import Thread, Event, current_thread, Lock
>>>>>>> bdee6faf

import pyinotify
from zmq import NOBLOCK, POLLIN, PULL, PUSH, ROUTER, Poller, ZMQError

from posttroll import context
from posttroll.message import Message
from posttroll.publisher import get_own_ip
from posttroll.subscriber import Subscribe
from trollsift import globify, parse

from trollmoves.utils import get_local_ips
from trollmoves.utils import gen_dict_extract

LOGGER = logging.getLogger(__name__)


file_cache = deque(maxlen=61000)
file_cache_lock = Lock()
START_TIME = datetime.datetime.utcnow()


class ConfigError(Exception):
    pass


class Deleter(Thread):

    def __init__(self):
        Thread.__init__(self)
        self.queue = Queue()
        self.timer = None
        self.loop = True

    def add(self, filename):
        LOGGER.debug('Scheduling %s for removal', filename)
        self.queue.put((filename, time.time() + 30))

    def run(self):
        while self.loop:
            try:
                filename, the_time = self.queue.get(True, 2)
            except Empty:
                continue
            while self.loop:
                time.sleep(min(2, max(the_time - time.time(), 0)))
                if the_time <= time.time():
                    try:
                        self.delete(filename)
                    except Exception:
                        LOGGER.exception(
                            'Something went wrong when deleting %s:', filename)
                    else:
                        LOGGER.debug('Removed %s.', filename)
                    break

    @staticmethod
    def delete(filename):
        try:
            os.remove(filename)
        except OSError as err:
            if err.errno != errno.ENOENT:
                raise

    def stop(self):
        self.loop = False
        if self.timer:
            self.timer.cancel()


class RequestManager(Thread):
    """Manage requests.
    """

    def __init__(self, port, attrs=None):
        Thread.__init__(self)

        self._loop = True
        self.out_socket = context.socket(ROUTER)
        self.out_socket.bind("tcp://*:" + str(port))
        self.port = port
        self.in_socket = context.socket(PULL)
        self.in_socket.bind("inproc://replies" + str(port))

        self._poller = Poller()
        self._poller.register(self.out_socket, POLLIN)
        self._poller.register(self.in_socket, POLLIN)
        self._attrs = attrs
        try:
            # Checking the validity of the file pattern
            _pattern = globify(attrs["origin"])
        except ValueError as err:
            raise ConfigError('Invalid file pattern: ' + str(err))
        except KeyError:
            if 'listen' not in attrs:
                raise
        self._deleter = Deleter()

        try:
            self._station = self._attrs["station"]
        except (KeyError, TypeError):
            LOGGER.warning("Station is not defined in config file")
            self._station = "unknown"
        LOGGER.debug("Station is '%s'" % self._station)

    def start(self):
        self._deleter.start()
        Thread.start(self)

    def pong(self, message):
        """Reply to ping
        """
        return Message(message.subject, "pong", {"station": self._station})

    def push(self, message):
        """Reply to push request
        """
        for url in gen_dict_extract(message.data, 'uri'):
            uri = urlparse(url)
            pathname = uri.path
            # FIXME: check against file_cache
            if 'origin' in self._attrs and not fnmatch.fnmatch(
                    os.path.basename(pathname),
                    os.path.basename(globify(self._attrs["origin"]))):
                LOGGER.warning('Client trying to get invalid file: %s', pathname)
                return Message(message.subject,
                               "err",
                               data="{0:s} not reachable".format(pathname))
            try:
                move_it(pathname, message.data['destination'], self._attrs)
            except Exception as err:
                return Message(message.subject, "err", data=str(err))
            else:
                if (self._attrs.get('compression') or self._attrs.get(
                        'delete', 'False').lower() in ["1", "yes", "true", "on"]):
                    self._deleter.add(pathname)

            if 'dataset' in message.data:
                mtype = 'dataset'
            elif 'collection' in message.data:
                mtype = 'collection'
            elif 'uid' in message.data:
                mtype = 'file'
            else:
                raise KeyError('No known metadata in message.')

        new_msg = Message(message.subject,
                          mtype,
                          data=message.data.copy())
        new_msg.data['destination'] = clean_url(new_msg.data[
            'destination'])
        return new_msg

    def ack(self, message):
        """Reply with ack to a publication
        """
        for url in gen_dict_extract(message.data, 'uri'):
            uri = urlparse(url)
            pathname = uri.path

            if 'origin' in self._attrs and not fnmatch.fnmatch(
                    os.path.basename(pathname),
                    os.path.basename(globify(self._attrs["origin"]))):
                LOGGER.warning('Client trying to get invalid file: %s', pathname)
                return Message(message.subject,
                               "err",
                               data="{0:s} not reacheable".format(pathname))

            if (self._attrs.get('compression') or self._attrs.get(
                    'delete', 'False').lower() in ["1", "yes", "true", "on"]):
                self._deleter.add(pathname)
        new_msg = Message(message.subject, "ack", data=message.data.copy())
        try:
            new_msg.data['destination'] = clean_url(new_msg.data[
                'destination'])
        except KeyError:
            pass
        return new_msg

    def info(self, message):
        topic = message.subject
        max_count = 2256  # Let's set a (close to arbitrary) limit on messages size.
        try:
            max_count = min(message.data.get("max_count", max_count), max_count)
        except AttributeError:
            pass
        uptime = datetime.datetime.utcnow() - START_TIME
        files = []
        with file_cache_lock:
            for i in file_cache:
                if i.startswith(topic):
                    files.append(i)
                    if len(files) == max_count:
                        break
        return Message(message.subject, "info", data={"files": files, "max_count": max_count, "uptime": str(uptime)})

    def unknown(self, message):
        """Reply to any unknown request.
        """
        return Message(message.subject, "unknown")

    def reply_and_send(self, fun, address, message):
        in_socket = context.socket(PUSH)
        in_socket.connect("inproc://replies" + str(self.port))

        reply = Message(message.subject, "error")
        try:
            reply = fun(message)
        except Exception:
            LOGGER.exception("Something went wrong"
                             " when processing the request: %s", str(message))
        finally:
            LOGGER.debug("Response: " + str(reply))
<<<<<<< HEAD
            try:
                in_socket.send_multipart([address, b'', str(reply)])
            except TypeError:
                in_socket.send_multipart([address, b'', bytes(str(reply), 'utf-8')])
=======
            in_socket.send_multipart([address, b'', str(reply)])
>>>>>>> bdee6faf

    def run(self):
        while self._loop:
            try:
                socks = dict(self._poller.poll(timeout=2000))
            except ZMQError:
                LOGGER.info("Poller interrupted.")
                continue
            if socks.get(self.out_socket) == POLLIN:
                LOGGER.debug("Received a request")
                address, empty, payload = self.out_socket.recv_multipart(
                    NOBLOCK)
                message = Message(rawstr=payload)
                fake_msg = Message(rawstr=str(message))
                try:
                    urlparse(message.data['destination'])
                except (KeyError, TypeError):
                    pass
                else:
                    fake_msg.data['destination'] = clean_url(message.data[
                        'destination'])

                LOGGER.debug("processing request: " + str(fake_msg))
                if message.type == "ping":
                    Thread(target=self.reply_and_send,
                           args=(self.pong, address, message)).start()
                elif message.type == "push":
                    Thread(target=self.reply_and_send,
                           args=(self.push, address, message)).start()
                elif message.type == "ack":
                    Thread(target=self.reply_and_send,
                           args=(self.ack, address, message)).start()
                elif message.type == "info":
                    Thread(target=self.reply_and_send,
                           args=(self.info, address, message)).start()
                else:  # unknown request
                    Thread(target=self.reply_and_send,
                           args=(self.unknown, address, message)).start()
            elif socks.get(self.in_socket) == POLLIN:
                self.out_socket.send_multipart(
                    self.in_socket.recv_multipart(NOBLOCK))

            else:  # timeout
                pass

    def stop(self):
        """Stop the request manager."""
        self._loop = False
        self._deleter.stop()
        self.out_socket.close(1)
        self.in_socket.close(1)


class Listener(Thread):

    def __init__(self, attrs, publisher):
        super(Listener, self).__init__()
        self.attrs = attrs
        self.publisher = publisher
        self.loop = True

    def run(self):
        with Subscribe('', topics=self.attrs['listen'], addr_listener=True) as sub:
            for msg in sub.recv(1):
                if msg is None:
                    if not self.loop:
                        break
                    else:
                        continue

                # check that files are local
                for uri in gen_dict_extract(msg.data, 'uri'):
                    urlobj = urlparse(uri)
                    if(urlobj.scheme not in ['', 'file']
                       and not socket.gethostbyname(urlobj.netloc) in get_local_ips()):
                        break
                else:
                    LOGGER.debug('We have a match: %s', str(msg))

                    #pathname = unpack(orig_pathname, **attrs)

                    info = self.attrs.get("info", {})
                    if info:
                        info = dict((elt.strip().split('=') for elt in info.split(";")))
                        for infokey, infoval in info.items():
                            if "," in infoval:
                                info[infokey] = infoval.split(",")

                    # info.update(parse(attrs["origin"], orig_pathname))
                    # info['uri'] = pathname
                    # info['uid'] = os.path.basename(pathname)
                    info.update(msg.data)
                    info['request_address'] = self.attrs.get(
                        "request_address", get_own_ip()) + ":" + self.attrs["request_port"]
                    old_data = msg.data
                    msg = Message(self.attrs["topic"], msg.type, info)
                    self.publisher.send(str(msg))
                    with file_cache_lock:
                        for filename in gen_dict_extract(old_data, 'uid'):
                            file_cache.appendleft(self.attrs["topic"] + '/' + filename)
                    LOGGER.debug("Message sent: " + str(msg))
                    if not self.loop:
                        break

    def stop(self):
        self.loop = False


def create_posttroll_notifier(attrs, publisher):
    """Create a notifier listening to posttroll messages from *attrs*.
    """
    listener = Listener(attrs, publisher)

    return listener, None


def create_file_notifier(attrs, publisher):
    """Create a notifier from the specified configuration attributes *attrs*.
    """

    tmask = (pyinotify.IN_CLOSE_WRITE | pyinotify.IN_MOVED_TO |
             pyinotify.IN_CREATE)

    wm_ = pyinotify.WatchManager()

    pattern = globify(attrs["origin"])
    opath = os.path.dirname(pattern)

    def fun(orig_pathname):
        """Publish what we have."""
        if not fnmatch.fnmatch(orig_pathname, pattern):
            return
        else:
            LOGGER.debug('We have a match: %s', orig_pathname)

        pathname = unpack(orig_pathname, **attrs)

        info = attrs.get("info", {})
        if info:
            info = dict((elt.strip().split('=') for elt in info.split(";")))
            for infokey, infoval in info.items():
                if "," in infoval:
                    info[infokey] = infoval.split(",")

        info.update(parse(attrs["origin"], orig_pathname))
        info['uri'] = pathname
        info['uid'] = os.path.basename(pathname)
        info['request_address'] = attrs.get(
            "request_address", get_own_ip()) + ":" + attrs["request_port"]
        msg = Message(attrs["topic"], 'file', info)
        publisher.send(str(msg))
        with file_cache_lock:
            file_cache.appendleft(attrs["topic"] + '/' + info["uid"])
        LOGGER.debug("Message sent: " + str(msg))

    tnotifier = pyinotify.ThreadedNotifier(wm_, EventHandler(fun))

    wm_.add_watch(opath, tmask)

    return tnotifier, fun


def clean_url(url):
    """Remove login info from *url*."""
    urlobj = urlparse(url)
    return urlunparse((urlobj.scheme, urlobj.hostname,
                       urlobj.path, "", "", ""))


def read_config(filename):
    """Read the config file called *filename*.
    """
    cp_ = ConfigParser()
    cp_.read(filename)

    res = {}

    for section in cp_.sections():
        res[section] = dict(cp_.items(section))
        res[section].setdefault("working_directory", None)
        res[section].setdefault("compression", False)
        if ("origin" not in res[section]) and ('listen' not in res[section]):
            LOGGER.warning("Incomplete section " + section +
                           ": add an 'origin' or 'listen' item.")
            LOGGER.info("Ignoring section " + section + ": incomplete.")
            del res[section]
            continue

        # if "publisher_port" not in res[section]:
        #    LOGGER.warning("Incomplete section " + section
        #                   + ": add an 'publisher_port' item.")
        #    LOGGER.info("Ignoring section " + section
        #                + ": incomplete.")
        #    del res[section]
        #    continue

        if "topic" not in res[section]:
            LOGGER.warning("Incomplete section " + section +
                           ": add an 'topic' item.")
            LOGGER.info("Ignoring section " + section + ": incomplete.")
            continue
        else:
            try:
                res[section]["publish_port"] = int(res[section][
                    "publish_port"])
            except (KeyError, ValueError):
                res[section]["publish_port"] = 0
    return res


def reload_config(filename,
                  chains,
                  notifier_builder=None,
                  manager=RequestManager,
                  publisher=None,
                  disable_backlog=False):
    """Rebuild chains if needed (if the configuration changed) from *filename*.
    """

    LOGGER.debug("New config file detected! " + filename)

    new_chains = read_config(filename)

    old_glob = []

    for key, val in new_chains.items():
        identical = True
        if key in chains:
            for key2, val2 in new_chains[key].items():
                if ((key2 not in ["notifier", "publisher"]) and
                    ((key2 not in chains[key]) or
                     (chains[key][key2] != val2))):
                    identical = False
                    break
            if identical:
                continue

            chains[key]["notifier"].stop()
            if "request_manager" in chains[key]:
                chains[key]["request_manager"].stop()
                LOGGER.debug('Stopped reqman')

        chains[key] = val.copy()
        try:
            chains[key]["request_manager"] = manager(
                int(val["request_port"]), val)
            LOGGER.debug("Created request manager on port %s",
                         val["request_port"])
        except (KeyError, NameError):
            LOGGER.exception('In reading config')
        except ConfigError as err:
            LOGGER.error('Invalid config parameters in %s: %s', key, str(err))
            LOGGER.warning('Remove and skip %s', key)
            del chains[key]
            continue

        if notifier_builder is None:
            if 'origin' in val:
                notifier_builder = create_file_notifier
            elif 'listen' in val:
                notifier_builder = create_posttroll_notifier

        chains[key]["notifier"], fun = notifier_builder(val, publisher)
        chains[key]["request_manager"].start()
        chains[key]["notifier"].start()
        if 'origin' in val:
            old_glob.append((globify(val["origin"]), fun))

        if not identical:
            LOGGER.debug("Updated " + key)
        else:
            LOGGER.debug("Added " + key)

    for key in (set(chains.keys()) - set(new_chains.keys())):
        chains[key]["notifier"].stop()
        del chains[key]
        LOGGER.debug("Removed " + key)

    LOGGER.debug("Reloaded config from " + filename)
    if old_glob and not disable_backlog:
        time.sleep(3)
        for pattern, fun in old_glob:
            process_old_files(pattern, fun)

    LOGGER.debug("done reloading config")

# Unpackers

# xrit


def check_output(*popenargs, **kwargs):
    """Copy from python 2.7, `subprocess.check_output`."""
    if 'stdout' in kwargs:
        raise ValueError('stdout argument not allowed, it will be overridden.')
    LOGGER.debug("Calling " + str(popenargs))
    process = subprocess.Popen(stdout=subprocess.PIPE, *popenargs, **kwargs)
    output, unused_err = process.communicate()
    del unused_err
    retcode = process.poll()
    if retcode:
        cmd = kwargs.get("args")
        if cmd is None:
            cmd = popenargs[0]
        raise RuntimeError(output)
    return output


def xrit(pathname, destination=None, cmd="./xRITDecompress"):
    """Unpacks xrit data."""
    opath, ofile = os.path.split(pathname)
    destination = destination or tempfile.gettempdir()
    dest_url = urlparse(destination)
    expected = os.path.join((destination or opath), ofile[:-2] + "__")
    if dest_url.scheme in ("", "file"):
        check_output([cmd, pathname], cwd=(destination or opath))
    else:
        LOGGER.exception("Can not extract file " + pathname + " to " +
                         destination + ", destination has to be local.")
    LOGGER.info("Successfully extracted " + pathname + " to " + destination)
    return expected


# bzip

BLOCK_SIZE = 1024


def bzip(origin, destination=None):
    """Unzip files."""
    ofile = os.path.split(origin)[1]
    destfile = os.path.join(destination or tempfile.gettempdir(), ofile[:-4])
    if os.path.exists(destfile):
        return destfile
    with open(destfile, "wb") as dest:
        try:
            orig = bz2.BZ2File(origin, "r")
            while True:
                block = orig.read(BLOCK_SIZE)

                if not block:
                    break
                dest.write(block)
            LOGGER.debug("Bunzipped " + origin + " to " + destfile)
        finally:
            orig.close()
    return destfile


def unpack(pathname,
           compression=None,
           working_directory=None,
           prog=None,
           delete="False",
           **kwargs):
    """Unpack *pathname*."""
    del kwargs
    if compression:
        try:
            unpack_fun = eval(compression)
            if prog is not None:
                new_path = unpack_fun(pathname, working_directory, prog)
            else:
                new_path = unpack_fun(pathname, working_directory)
        except Exception:
            LOGGER.exception("Could not decompress " + pathname)
        else:
            if delete.lower() in ["1", "yes", "true", "on"]:
                os.remove(pathname)
            return new_path
    return pathname

# Mover


def move_it(pathname, destination, attrs=None, hook=None):
    """Check if the file pointed by *filename* is in the filelist, and move it
    if it is.
    """
    fake_dest = clean_url(destination)

    LOGGER.debug("Copying to: " + fake_dest)
    dest_url = urlparse(destination)
    try:
        mover = MOVERS[dest_url.scheme]
    except KeyError:
        LOGGER.error("Unsupported protocol '" + str(dest_url.scheme) +
                     "'. Could not copy " + pathname + " to " + str(destination))
        raise

    try:
        mover(pathname, dest_url, attrs=attrs).copy()
        if hook:
            hook(pathname, dest_url)
    except Exception as err:
        exc_type, exc_value, exc_traceback = sys.exc_info()
        LOGGER.error("Something went wrong during copy of %s to %s: %s",
                     pathname, str(fake_dest), str(err))
        LOGGER.debug("".join(traceback.format_tb(exc_traceback)))
        raise err
    else:
        LOGGER.info("Successfully copied " + pathname + " to " + str(
            fake_dest))

# TODO: implement the creation of missing directories.


class Mover(object):
    """Base mover object. Doesn't do anything as it has to be subclassed.
    """

    def __init__(self, origin, destination, attrs=None):
        if isinstance(destination, str):
            self.destination = urlparse(destination)
        else:
            self.destination = destination

        self.origin = origin
        self.attrs = attrs or {}

    def copy(self):
        """Copy it !
        """

        raise NotImplementedError("Copy for scheme " + self.destination.scheme
                                  + " not implemented (yet).")

    def move(self):
        """Move it !
        """

        raise NotImplementedError("Move for scheme " + self.destination.scheme
                                  + " not implemented (yet).")

    def get_connection(self, hostname, port, username=None):
        with self.active_connection_lock:
            LOGGER.debug('Getting connection to %s@%s:%s', self.destination.username, self.destination.hostname, self.destination.port)
            try:
                connection, timer = self.active_connections[(hostname, port, username)]
                if not self.is_connected(connection):
                    del self.active_connections[(hostname, port, username)]
                    LOGGER.debug('Resetting connection')
                    connection = self.open_connection()
                timer.cancel()
            except KeyError:
                connection = self.open_connection()

            timer = CTimer(int(self.attrs.get('connection_uptime', 30)),
                           self.delete_connection, (connection,))
            timer.start()
            self.active_connections[(hostname, port, username)] = connection, timer

            return connection

    def delete_connection(self, connection):
        with self.active_connection_lock:
            LOGGER.debug('Closing connection to %s@%s:%s', self.destination.username, self.destination.hostname, self.destination.port)
            try:
                if current_thread().finished.is_set():
                    return
            except AttributeError:
                pass
            try:
                self.close_connection(connection)
            finally:
                for key, val in self.active_connections.items():
                    if val[0] == connection:
                        del self.active_connections[key]
                        break


class FileMover(Mover):
    """Move files in the filesystem.
    """

    def copy(self):
        """Copy
        """
        try:
            os.link(self.origin, self.destination.path)
        except OSError:
            shutil.copy(self.origin, self.destination.path)

    def move(self):
        """Move it !
        """
        shutil.move(self.origin, self.destination.path)



class CTimer(Thread):
    """Call a function after a specified number of seconds:
    t = CTimer(30.0, f, args=[], kwargs={})
    t.start()
    t.cancel() # stop the timer's action if it's still waiting
    """

    def __init__(self, interval, function, args=[], kwargs={}):
        Thread.__init__(self)
        self.interval = interval
        self.function = function
        self.args = args
        self.kwargs = kwargs
        self.finished = Event()

    def cancel(self):
        """Stop the timer if it hasn't finished yet"""
        self.finished.set()

    def run(self):
        self.finished.wait(self.interval)
        if not self.finished.is_set():
            self.function(*self.args, **self.kwargs)
        self.finished.set()


class FtpMover(Mover):
    """Move files over ftp.
    """

    active_connections = dict()
    active_connection_lock = Lock()

    def open_connection(self):
        connection = FTP(timeout=10)
        connection.connect(self.destination.hostname, self.destination.port or
                           21)
        if self.destination.username and self.destination.password:
            connection.login(self.destination.username,
                             self.destination.password)
        else:
            connection.login()

        return connection

    @staticmethod
    def is_connected(connection):
        try:
            connection.voidcmd("NOOP")
            return True
        except (all_errors, IOError):
            return False


    @staticmethod
    def close_connection(connection):
        try:
            connection.quit()
        except all_errors:
            connection.close()


    def move(self):
        """Push it !
        """
        self.copy()
        os.remove(self.origin)

    def copy(self):
        """Push it !
        """
        connection = self.get_connection(self.destination.hostname, self.destination.port, self.destination.username)

        def cd_tree(current_dir):
            if current_dir != "":
                try:
                    connection.cwd(current_dir)
                except IOError:
                    cd_tree("/".join(current_dir.split("/")[:-1]))
                    connection.mkd(current_dir)
                    connection.cwd(current_dir)

        LOGGER.debug('cd to %s', os.path.dirname(self.destination.path))
        cd_tree(os.path.dirname(self.destination.path))
        with open(self.origin, 'rb') as file_obj:
            connection.storbinary('STOR ' + os.path.basename(self.origin),
                                  file_obj)


class ScpMover(Mover):

    """Move files over ssh with scp.
    """

    def move(self):
        """Push it !"""
        self.copy()
        os.remove(self.origin)

    def copy(self):
        """Push it !"""
        from paramiko import SSHClient
        from scp import SCPClient

        ssh = SSHClient()
        ssh.load_system_host_keys()
        ssh.connect(self.destination.hostname,
                    username=self.destination.username)

        LOGGER.debug('hostname %s', self.destination.hostname)
        LOGGER.debug('dest path %s ', os.path.dirname(self.destination.path))
        LOGGER.debug('origin %s ', self.origin)

        scp = SCPClient(ssh.get_transport())
        scp.put(self.origin, self.destination.path)

        scp.close()
        ssh.close()


class SftpMover(Mover):

    """Move files over sftp.
    """

    def move(self):
        """Push it !"""
        self.copy()
        os.remove(self.origin)

    def _agent_auth(self, transport):
        """Attempt to authenticate to the given transport using any of the private
        keys available from an SSH agent ... or from a local private RSA key file
        (assumes no pass phrase).

        PFE: http://code.activestate.com/recipes/576810-copy-files-over-ssh-using-paramiko/
        """
        import paramiko

        agent = paramiko.Agent()

        private_key_file = self.attrs.get("ssh_private_key_file", None)
        if private_key_file:
            private_key_file = os.path.expanduser(private_key_file)
            LOGGER.info("Loading keys from local file %s", private_key_file)
            agent_keys = (paramiko.RSAKey.from_private_key_file(private_key_file),)
        else:
            LOGGER.info("Loading keys from SSH agent")
            agent_keys = agent.get_keys()
        if len(agent_keys) == 0:
            raise IOError("No available keys")

        for key in agent_keys:
            LOGGER.debug('Trying ssh key %s', key.get_fingerprint().encode('hex'))
            try:
                transport.auth_publickey(self.destination.username, key)
                LOGGER.debug('... ssh key success!')
                return
            except paramiko.SSHException:
                continue

        # We found no valid key
        raise IOError("RSA key auth failed!")

    def copy(self):
        """Push it !"""
        import paramiko

        transport = paramiko.Transport((self.destination.hostname, 22))
        transport.start_client()

        self._agent_auth(transport)

        if not transport.is_authenticated():
            raise IOError("RSA key auth failed!")

        sftp = transport.open_session()
        sftp = paramiko.SFTPClient.from_transport(transport)
        # sftp.get_channel().settimeout(300)

        try:
            sftp.mkdir(os.path.dirname(self.destination.path))
        except IOError:
            # Assuming remote directory exist
            pass
        sftp.put(self.origin, self.destination.path)
        transport.close()


MOVERS = {'ftp': FtpMover,
          'file': FileMover,
          '': FileMover,
          'scp': ScpMover,
          'sftp': SftpMover
          }


# Generic event handler
# fixme: on deletion, the file should be removed from the filecache
class EventHandler(pyinotify.ProcessEvent):
    """Handle events with a generic *fun* function.
    """

    def __init__(self, fun, *args, **kwargs):
        pyinotify.ProcessEvent.__init__(self, *args, **kwargs)
        self._cmd_filename = kwargs.get('cmd_filename')
        if self._cmd_filename:
            self._cmd_filename = os.path.abspath(self._cmd_filename)
        self._fun = fun

    def process_IN_CLOSE_WRITE(self, event):
        """On closing after writing."""
        if self._cmd_filename and os.path.abspath(
                event.pathname) != self._cmd_filename:
            return
        self._fun(event.pathname)

    def process_IN_CREATE(self, event):
        """On closing after linking."""
        if self._cmd_filename and os.path.abspath(
                event.pathname) != self._cmd_filename:
            return
        try:
            if os.stat(event.pathname).st_nlink > 1:
                self._fun(event.pathname)
        except OSError:
            return

    def process_IN_MOVED_TO(self, event):
        """On closing after moving."""
        if self._cmd_filename and os.path.abspath(
                event.pathname) != self._cmd_filename:
            return
        self._fun(event.pathname)


def process_old_files(pattern, fun):
    fnames = glob.glob(pattern)
    if fnames:
        # time.sleep(3)
        LOGGER.debug("Touching old files")
        for fname in fnames:
            if os.path.exists(fname):
                fun(fname)


def terminate(chains, publisher=None):
    for chain in chains.values():
        chain["notifier"].stop()
        if "request_manager" in chain:
            chain["request_manager"].stop()

    if publisher:
        publisher.stop()

    LOGGER.info("Shutting down.")
    print("Thank you for using pytroll/move_it_server."
          " See you soon on pytroll.org!")
    time.sleep(1)
    sys.exit(0)<|MERGE_RESOLUTION|>--- conflicted
+++ resolved
@@ -34,22 +34,15 @@
 import time
 import datetime
 import traceback
-<<<<<<< HEAD
 import socket
-=======
 import tempfile
->>>>>>> bdee6faf
 
 from six.moves.configparser import ConfigParser
 from ftplib import FTP, all_errors
 from six.moves.queue import Empty, Queue
 from six.moves.urllib.parse import urlparse, urlunparse
 from collections import deque
-<<<<<<< HEAD
-from threading import Thread, Lock
-=======
 from threading import Thread, Event, current_thread, Lock
->>>>>>> bdee6faf
 
 import pyinotify
 from zmq import NOBLOCK, POLLIN, PULL, PUSH, ROUTER, Poller, ZMQError
@@ -262,14 +255,10 @@
                              " when processing the request: %s", str(message))
         finally:
             LOGGER.debug("Response: " + str(reply))
-<<<<<<< HEAD
             try:
                 in_socket.send_multipart([address, b'', str(reply)])
             except TypeError:
                 in_socket.send_multipart([address, b'', bytes(str(reply), 'utf-8')])
-=======
-            in_socket.send_multipart([address, b'', str(reply)])
->>>>>>> bdee6faf
 
     def run(self):
         while self._loop:

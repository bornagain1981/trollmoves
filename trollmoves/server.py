#!/usr/bin/env python
# -*- coding: utf-8 -*-

# Copyright (c) 2012, 2013, 2014, 2015, 2016

# Author(s):

#   Martin Raspaud <martin.raspaud@smhi.se>
#   Panu Lahtinen <panu.lahtinen@fmi.fi>

# This program is free software: you can redistribute it and/or modify
# it under the terms of the GNU General Public License as published by
# the Free Software Foundation, either version 3 of the License, or
# (at your option) any later version.

# This program is distributed in the hope that it will be useful,
# but WITHOUT ANY WARRANTY; without even the implied warranty of
# MERCHANTABILITY or FITNESS FOR A PARTICULAR PURPOSE.  See the
# GNU General Public License for more details.

# You should have received a copy of the GNU General Public License
# along with this program.  If not, see <http://www.gnu.org/licenses/>.

import bz2
import errno
import fnmatch
import glob
import logging
import logging.handlers
import os
import shutil
import subprocess
import sys
import time
import datetime
import traceback
<<<<<<< HEAD
from six.moves.configparser import ConfigParser
from ftplib import FTP, all_errors
from six.moves.queue import Empty, Queue
from threading import Thread
from six.moves.urllib.parse import urlparse, urlunparse
=======
from collections import deque
from ConfigParser import ConfigParser
from ftplib import FTP, all_errors
from Queue import Empty, Queue
from threading import Thread, Lock
from urlparse import urlparse, urlunparse
>>>>>>> df41c1cd

import pyinotify
from zmq import NOBLOCK, POLLIN, PULL, PUSH, ROUTER, Poller, ZMQError

from posttroll import context
from posttroll.message import Message
from posttroll.publisher import get_own_ip
from trollsift import globify, parse

LOGGER = logging.getLogger(__name__)


file_cache = deque(maxlen=61000)
file_cache_lock = Lock()
START_TIME = datetime.datetime.utcnow()


class ConfigError(Exception):
    pass


class Deleter(Thread):

    def __init__(self):
        Thread.__init__(self)
        self.queue = Queue()
        self.timer = None
        self.loop = True

    def add(self, filename):
        LOGGER.debug('Scheduling %s for removal', filename)
        self.queue.put((filename, time.time() + 30))

    def run(self):
        while self.loop:
            try:
                filename, the_time = self.queue.get(True, 2)
            except Empty:
                continue
            while self.loop:
                time.sleep(min(2, max(the_time - time.time(), 0)))
                if the_time <= time.time():
                    try:
                        self.delete(filename)
                    except:
                        LOGGER.exception(
                            'Something went wrong when deleting %s:', filename)
                    else:
                        LOGGER.debug('Removed %s.', filename)
                    break

    @staticmethod
    def delete(filename):
        try:
            os.remove(filename)
        except OSError as err:
            if err.errno != errno.ENOENT:
                raise

    def stop(self):
        self.loop = False
        if self.timer:
            self.timer.cancel()


class RequestManager(Thread):
    """Manage requests.
    """

    def __init__(self, port, attrs=None):
        Thread.__init__(self)

        self._loop = True
        self.out_socket = context.socket(ROUTER)
        self.out_socket.bind("tcp://*:" + str(port))
        self.port = port
        self.in_socket = context.socket(PULL)
        self.in_socket.bind("inproc://replies" + str(port))

        self._poller = Poller()
        self._poller.register(self.out_socket, POLLIN)
        self._poller.register(self.in_socket, POLLIN)
        self._attrs = attrs
        try:
            self._pattern = globify(attrs["origin"])
        except ValueError as err:
            raise ConfigError('Invalid file pattern: ' + str(err))
        self._deleter = Deleter()

        try:
            self._station = self._attrs["station"]
        except (KeyError, TypeError):
            LOGGER.warning("Station is not defined in config file")
            self._station = "unknown"
        LOGGER.debug("Station is '%s'" % self._station)

    def start(self):
        self._deleter.start()
        Thread.start(self)

    def pong(self, message):
        """Reply to ping
        """
        return Message(message.subject, "pong", {"station": self._station})

    def push(self, message):
        """Reply to push request
        """
        uri = urlparse(message.data["uri"])
        pathname = uri.path

        if not fnmatch.fnmatch(
                os.path.basename(pathname),
                os.path.basename(globify(self._attrs["origin"]))):
            LOGGER.warning('Client trying to get invalid file: %s', pathname)
            return Message(message.subject,
                           "err",
                           data="{0:s} not reachable".format(pathname))
        try:
            move_it(message, self._attrs)
        except Exception as err:
            return Message(message.subject, "err", data=str(err))
        else:
            if (self._attrs.get('compression') or self._attrs.get(
                    'delete', 'False').lower() in ["1", "yes", "true", "on"]):
                self._deleter.add(pathname)
            new_msg = Message(message.subject,
                              "file",
                              data=message.data.copy())
            new_msg.data['destination'] = clean_url(new_msg.data[
                'destination'])
            return new_msg

    def ack(self, message):
        """Reply with ack to a publication
        """
        uri = urlparse(message.data["uri"])
        pathname = uri.path

        if not fnmatch.fnmatch(
                os.path.basename(pathname),
                os.path.basename(globify(self._attrs["origin"]))):
            LOGGER.warning('Client trying to get invalid file: %s', pathname)
            return Message(message.subject,
                           "err",
                           data="{0:s} not reacheable".format(pathname))

        if (self._attrs.get('compression') or self._attrs.get(
                'delete', 'False').lower() in ["1", "yes", "true", "on"]):
            self._deleter.add(pathname)
        new_msg = Message(message.subject, "ack", data=message.data.copy())
        try:
            new_msg.data['destination'] = clean_url(new_msg.data[
                'destination'])
        except KeyError:
            pass
        return new_msg

    def info(self, message):
        topic = message.subject
        max_count = 2256  # Let's set a (close to arbitrary) limit on messages size.
        try:
            max_count = min(message.data.get("max_count", max_count), max_count)
        except AttributeError:
            pass
        uptime = datetime.datetime.utcnow() - START_TIME
        files = []
        with file_cache_lock:
            for i in file_cache:
                if i.startswith(topic):
                    files.append(i)
                    if len(files) == max_count:
                        break
        return Message(message.subject, "info", data={"files": files, "max_count": max_count, "uptime": str(uptime)})

    def unknown(self, message):
        """Reply to any unknown request.
        """
        ### del message
        return Message(message.subject, "unknown")

    def reply_and_send(self, fun, address, message):
        in_socket = context.socket(PUSH)
        in_socket.connect("inproc://replies" + str(self.port))

        reply = Message(message.subject, "error")
        try:
            reply = fun(message)
        except:
            LOGGER.exception("Something went wrong"
                             " when processing the request: %s", str(message))
        finally:
            LOGGER.debug("Response: " + str(message))
            in_socket.send_multipart([address, b'', str(reply)])

    def run(self):
        while self._loop:
            try:
                socks = dict(self._poller.poll(timeout=2000))
            except ZMQError:
                LOGGER.info("Poller interrupted.")
                continue
            if socks.get(self.out_socket) == POLLIN:
                LOGGER.debug("Received a request")
                address, empty, payload = self.out_socket.recv_multipart(
                    NOBLOCK)
                message = Message(rawstr=payload)
                fake_msg = Message(rawstr=str(message))
                try:
                    urlparse(message.data['destination'])
                except (KeyError, TypeError):
                    pass
                else:
                    fake_msg.data['destination'] = clean_url(message.data[
                        'destination'])

                LOGGER.debug("processing request: " + str(fake_msg))
                if message.type == "ping":
                    Thread(target=self.reply_and_send,
                           args=(self.pong, address, message)).start()
                elif message.type == "push":
                    Thread(target=self.reply_and_send,
                           args=(self.push, address, message)).start()
                elif message.type == "ack":
                    Thread(target=self.reply_and_send,
                           args=(self.ack, address, message)).start()
                elif message.type == "info":
                    Thread(target=self.reply_and_send,
                           args=(self.info, address, message)).start()
                else:  # unknown request
                    Thread(target=self.reply_and_send,
                           args=(self.unknown, address, message)).start()
            elif socks.get(self.in_socket) == POLLIN:
                self.out_socket.send_multipart(
                    self.in_socket.recv_multipart(NOBLOCK))

            else:  # timeout
                pass

    def stop(self):
        """Stop the request manager."""
        self._loop = False
        self._deleter.stop()
        self.out_socket.close(1)
        self.in_socket.close(1)


def create_notifier(attrs, publisher):
    """Create a notifier from the specified configuration attributes *attrs*.
    """

    tmask = (pyinotify.IN_CLOSE_WRITE | pyinotify.IN_MOVED_TO |
             pyinotify.IN_CREATE)

    wm_ = pyinotify.WatchManager()

    pattern = globify(attrs["origin"])
    opath = os.path.dirname(pattern)

    def fun(orig_pathname):
        """Publish what we have."""
        if not fnmatch.fnmatch(orig_pathname, pattern):
            return
        else:
            LOGGER.debug('We have a match: %s', orig_pathname)

        pathname = unpack(orig_pathname, **attrs)

        info = attrs.get("info", {})
        if info:
            info = dict((elt.strip().split('=') for elt in info.split(";")))
            for infokey, infoval in info.items():
                if "," in infoval:
                    info[infokey] = infoval.split(",")

        info.update(parse(attrs["origin"], orig_pathname))
        info['uri'] = pathname
        info['uid'] = os.path.basename(pathname)
        info['request_address'] = attrs.get(
            "request_address", get_own_ip()) + ":" + attrs["request_port"]
        msg = Message(attrs["topic"], 'file', info)
        publisher.send(str(msg))
        with file_cache_lock:
            file_cache.appendleft(attrs["topic"] + '/' + info["uid"])
        LOGGER.debug("Message sent: " + str(msg))

    tnotifier = pyinotify.ThreadedNotifier(wm_, EventHandler(fun))

    wm_.add_watch(opath, tmask)

    return tnotifier, fun


def clean_url(url):
    """Remove login info from *url*."""
    urlobj = urlparse(url)
    return urlunparse((urlobj.scheme, urlobj.hostname,
                       urlobj.path, "", "", ""))


def read_config(filename):
    """Read the config file called *filename*.
    """
    cp_ = ConfigParser()
    cp_.read(filename)

    res = {}

    for section in cp_.sections():
        res[section] = dict(cp_.items(section))
        res[section].setdefault("working_directory", None)
        res[section].setdefault("compression", False)

        if "origin" not in res[section]:
            LOGGER.warning("Incomplete section " + section +
                           ": add an 'origin' item.")
            LOGGER.info("Ignoring section " + section + ": incomplete.")
            del res[section]
            continue

        # if "publisher_port" not in res[section]:
        #    LOGGER.warning("Incomplete section " + section
        #                   + ": add an 'publisher_port' item.")
        #    LOGGER.info("Ignoring section " + section
        #                + ": incomplete.")
        #    del res[section]
        #    continue

        if "topic" not in res[section]:
            LOGGER.warning("Incomplete section " + section +
                           ": add an 'topic' item.")
            LOGGER.info("Ignoring section " + section + ": incomplete.")
            continue
        else:
            try:
                res[section]["publish_port"] = int(res[section][
                    "publish_port"])
            except (KeyError, ValueError):
                res[section]["publish_port"] = 0
    return res


def reload_config(filename,
                  chains,
                  notifier_builder=create_notifier,
                  manager=RequestManager,
                  publisher=None,
                  disable_backlog=False):
    """Rebuild chains if needed (if the configuration changed) from *filename*.
    """

    LOGGER.debug("New config file detected! " + filename)

    new_chains = read_config(filename)

    old_glob = []

    for key, val in new_chains.items():
        identical = True
        if key in chains:
            for key2, val2 in new_chains[key].items():
                if ((key2 not in ["notifier", "publisher"]) and
                    ((key2 not in chains[key]) or
                     (chains[key][key2] != val2))):
                    identical = False
                    break
            if identical:
                continue

            chains[key]["notifier"].stop()
            if "request_manager" in chains[key]:
                chains[key]["request_manager"].stop()
                LOGGER.debug('Stopped reqman')

        chains[key] = val.copy()
        try:
            chains[key]["request_manager"] = manager(
                int(val["request_port"]), val)
            LOGGER.debug("Created request manager on port %s",
                         val["request_port"])
        except (KeyError, NameError):
            LOGGER.exception('In reading config')
        except ConfigError as err:
            LOGGER.error('Invalid config parameters in %s: %s', key, str(err))
            LOGGER.warning('Remove and skip %s', key)
            del chains[key]
            continue
        chains[key]["notifier"], fun = notifier_builder(val, publisher)
        chains[key]["request_manager"].start()
        chains[key]["notifier"].start()
        old_glob.append((globify(val["origin"]), fun))

        if not identical:
            LOGGER.debug("Updated " + key)
        else:
            LOGGER.debug("Added " + key)

    for key in (set(chains.keys()) - set(new_chains.keys())):
        chains[key]["notifier"].stop()
        del chains[key]
        LOGGER.debug("Removed " + key)

    LOGGER.debug("Reloaded config from " + filename)
    if old_glob and not disable_backlog:
        time.sleep(3)
        for pattern, fun in old_glob:
            process_old_files(pattern, fun)

    LOGGER.debug("done reloading config")

# Unpackers

# xrit


def check_output(*popenargs, **kwargs):
    """Copy from python 2.7, `subprocess.check_output`."""
    if 'stdout' in kwargs:
        raise ValueError('stdout argument not allowed, it will be overridden.')
    LOGGER.debug("Calling " + str(popenargs))
    process = subprocess.Popen(stdout=subprocess.PIPE, *popenargs, **kwargs)
    output, unused_err = process.communicate()
    del unused_err
    retcode = process.poll()
    if retcode:
        cmd = kwargs.get("args")
        if cmd is None:
            cmd = popenargs[0]
        raise RuntimeError(output)
    return output


def xrit(pathname, destination=None, cmd="./xRITDecompress"):
    """Unpacks xrit data."""
    opath, ofile = os.path.split(pathname)
    destination = destination or "/tmp/"
    dest_url = urlparse(destination)
    expected = os.path.join((destination or opath), ofile[:-2] + "__")
    if dest_url.scheme in ("", "file"):
        check_output([cmd, pathname], cwd=(destination or opath))
    else:
        LOGGER.exception("Can not extract file " + pathname + " to " +
                         destination + ", destination has to be local.")
    LOGGER.info("Successfully extracted " + pathname + " to " + destination)
    return expected

# bzip

BLOCK_SIZE = 1024


def bzip(origin, destination=None):
    """Unzip files."""
    ofile = os.path.split(origin)[1]
    destfile = os.path.join(destination or "/tmp/", ofile[:-4])
    if os.path.exists(destfile):
        return destfile
    with open(destfile, "wb") as dest:
        try:
            orig = bz2.BZ2File(origin, "r")
            while True:
                block = orig.read(BLOCK_SIZE)

                if not block:
                    break
                dest.write(block)
            LOGGER.debug("Bunzipped " + origin + " to " + destfile)
        finally:
            orig.close()
    return destfile


def unpack(pathname,
           compression=None,
           working_directory=None,
           prog=None,
           delete="False",
           **kwargs):
    """Unpack *pathname*."""
    del kwargs
    if compression:
        try:
            unpack_fun = eval(compression)
            if prog is not None:
                new_path = unpack_fun(pathname, working_directory, prog)
            else:
                new_path = unpack_fun(pathname, working_directory)
        except:
            LOGGER.exception("Could not decompress " + pathname)
        else:
            if delete.lower() in ["1", "yes", "true", "on"]:
                os.remove(pathname)
            return new_path
    return pathname

# Mover


def move_it(message, attrs=None, hook=None):
    """Check if the file pointed by *filename* is in the filelist, and move it
    if it is.
    """
    uri = urlparse(message.data["uri"])
    dest = message.data["destination"]

    pathname = uri.path
    fake_dest = clean_url(dest)

    LOGGER.debug("Copying to: " + fake_dest)
    dest_url = urlparse(dest)
    try:
        mover = MOVERS[dest_url.scheme]
    except KeyError:
        LOGGER.error("Unsupported protocol '" + str(dest_url.scheme) +
                     "'. Could not copy " + pathname + " to " + str(dest))
        raise

    try:
        mover(pathname, dest_url, attrs=attrs).copy()
        if hook:
            hook(pathname, dest_url)
    except Exception as err:
        exc_type, exc_value, exc_traceback = sys.exc_info()
        LOGGER.error("Something went wrong during copy of %s to %s: %s",
                     pathname, str(fake_dest), str(err))
        LOGGER.debug("".join(traceback.format_tb(exc_traceback)))
        raise err
    else:
        LOGGER.info("Successfully copied " + pathname + " to " + str(
            fake_dest))

# TODO: implement the creation of missing directories.


class Mover(object):
    """Base mover object. Doesn't do anything as it has to be subclassed.
    """

    def __init__(self, origin, destination, attrs=None):
        if isinstance(destination, str):
            self.destination = urlparse(destination)
        else:
            self.destination = destination

        self.origin = origin
        self.attrs = attrs or {}

    def copy(self):
        """Copy it !
        """

        raise NotImplementedError("Copy for scheme " + self.destination.scheme
                                  + " not implemented (yet).")

    def move(self):
        """Move it !
        """

        raise NotImplementedError("Move for scheme " + self.destination.scheme
                                  + " not implemented (yet).")


class FileMover(Mover):
    """Move files in the filesystem.
    """

    def copy(self):
        """Copy
        """
        try:
            os.link(self.origin, self.destination.path)
        except OSError:
            shutil.copy(self.origin, self.destination.path)

    def move(self):
        """Move it !
        """
        shutil.move(self.origin, self.destination.path)


class FtpMover(Mover):
    """Move files over ftp.
    """

    def move(self):
        """Push it !
        """
        self.copy()
        os.remove(self.origin)

    def copy(self):
        """Push it !
        """
        connection = FTP(timeout=10)
        connection.connect(self.destination.hostname, self.destination.port or
                           21)
        if self.destination.username and self.destination.password:
            connection.login(self.destination.username,
                             self.destination.password)
        else:
            connection.login()

        def cd_tree(current_dir):
            if current_dir != "":
                try:
                    connection.cwd(current_dir)
                except IOError:
                    cd_tree("/".join(current_dir.split("/")[:-1]))
                    connection.mkd(current_dir)
                    connection.cwd(current_dir)

        LOGGER.debug('cd to %s', os.path.dirname(self.destination.path))
        cd_tree(os.path.dirname(self.destination.path))
        with open(self.origin, 'rb') as file_obj:
            connection.storbinary('STOR ' + os.path.basename(self.origin),
                                  file_obj)

        try:
            connection.quit()
        except all_errors:
            connection.close()


class ScpMover(Mover):

    """Move files over ssh with scp.
    """

    def move(self):
        """Push it !"""
        self.copy()
        os.remove(self.origin)

    def copy(self):
        """Push it !"""
        from paramiko import SSHClient
        from scp import SCPClient

        ssh = SSHClient()
        ssh.load_system_host_keys()
        ssh.connect(self.destination.hostname,
                    username=self.destination.username)

        LOGGER.debug('hostname %s', self.destination.hostname)
        LOGGER.debug('dest path %s ', os.path.dirname(self.destination.path))
        LOGGER.debug('origin %s ', self.origin)

        scp = SCPClient(ssh.get_transport())
        scp.put(self.origin, self.destination.path)

        scp.close()
        ssh.close()


class SftpMover(Mover):

    """Move files over sftp.
    """

    def move(self):
        """Push it !"""
        self.copy()
        os.remove(self.origin)

    def _agent_auth(self, transport):
        """Attempt to authenticate to the given transport using any of the private
        keys available from an SSH agent ... or from a local private RSA key file
        (assumes no pass phrase).

        PFE: http://code.activestate.com/recipes/576810-copy-files-over-ssh-using-paramiko/
        """
        import paramiko

        agent = paramiko.Agent()

        private_key_file = self.attrs.get("ssh_private_key_file", None)
        if private_key_file:
            private_key_file = os.path.expanduser(private_key_file)
            LOGGER.info("Loading keys from local file %s", private_key_file)
            agent_keys = (paramiko.RSAKey.from_private_key_file(private_key_file),)
        else:
            LOGGER.info("Loading keys from SSH agent")
            agent_keys = agent.get_keys()
        if len(agent_keys) == 0:
            raise IOError("No available keys")

        for key in agent_keys:
            LOGGER.debug('Trying ssh key %s', key.get_fingerprint().encode('hex'))
            try:
                transport.auth_publickey(self.destination.username, key)
                LOGGER.debug('... ssh key success!')
                return
            except paramiko.SSHException:
                continue

        # We found no valid key
        raise IOError("RSA key auth failed!")

    def copy(self):
        """Push it !"""
        import paramiko

        transport = paramiko.Transport((self.destination.hostname, 22))
        transport.start_client()

        self._agent_auth(transport)

        if not transport.is_authenticated():
            raise IOError("RSA key auth failed!")

        sftp = transport.open_session()
        sftp = paramiko.SFTPClient.from_transport(transport)
        ###sftp.get_channel().settimeout(300)

        try:
            sftp.mkdir(os.path.dirname(self.destination.path))
        except IOError:
            # Assuming remote directory exist
            pass
        sftp.put(self.origin, self.destination.path)
        transport.close()

MOVERS = {'ftp': FtpMover,
          'file': FileMover,
          '': FileMover,
          'scp': ScpMover,
          'sftp': SftpMover
          }


# Generic event handler
# fixme: on deletion, the file should be removed from the filecache
class EventHandler(pyinotify.ProcessEvent):
    """Handle events with a generic *fun* function.
    """

    def __init__(self, fun, *args, **kwargs):
        pyinotify.ProcessEvent.__init__(self, *args, **kwargs)
        self._cmd_filename = kwargs.get('cmd_filename')
        if self._cmd_filename:
            self._cmd_filename = os.path.abspath(self._cmd_filename)
        self._fun = fun

    def process_IN_CLOSE_WRITE(self, event):
        """On closing after writing."""
        if self._cmd_filename and os.path.abspath(
                event.pathname) != self._cmd_filename:
            return
        self._fun(event.pathname)

    def process_IN_CREATE(self, event):
        """On closing after linking."""
        if self._cmd_filename and os.path.abspath(
                event.pathname) != self._cmd_filename:
            return
        try:
            if os.stat(event.pathname).st_nlink > 1:
                self._fun(event.pathname)
        except OSError:
            return

    def process_IN_MOVED_TO(self, event):
        """On closing after moving."""
        if self._cmd_filename and os.path.abspath(
                event.pathname) != self._cmd_filename:
            return
        self._fun(event.pathname)


def process_old_files(pattern, fun):
    fnames = glob.glob(pattern)
    if fnames:
        # time.sleep(3)
        LOGGER.debug("Touching old files")
        for fname in fnames:
            if os.path.exists(fname):
                fun(fname)


def terminate(chains, publisher=None):
    for chain in chains.values():
        chain["notifier"].stop()
        if "request_manager" in chain:
            chain["request_manager"].stop()

    if publisher:
        publisher.stop()

    LOGGER.info("Shutting down.")
    print("Thank you for using pytroll/move_it_server."
          " See you soon on pytroll.org!")
    time.sleep(1)
    sys.exit(0)<|MERGE_RESOLUTION|>--- conflicted
+++ resolved
@@ -34,20 +34,13 @@
 import time
 import datetime
 import traceback
-<<<<<<< HEAD
+
 from six.moves.configparser import ConfigParser
 from ftplib import FTP, all_errors
 from six.moves.queue import Empty, Queue
-from threading import Thread
 from six.moves.urllib.parse import urlparse, urlunparse
-=======
 from collections import deque
-from ConfigParser import ConfigParser
-from ftplib import FTP, all_errors
-from Queue import Empty, Queue
-from threading import Thread, Lock
-from urlparse import urlparse, urlunparse
->>>>>>> df41c1cd
+from threading import Thread, Loc
 
 import pyinotify
 from zmq import NOBLOCK, POLLIN, PULL, PUSH, ROUTER, Poller, ZMQError

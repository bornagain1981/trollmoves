name: CI

on: [push, pull_request]

jobs:
  test:
    runs-on: ${{ matrix.os }}
    strategy:
      fail-fast: true
      matrix:
        os: ["ubuntu-latest"]
        python-version: ["3.8", "3.9", "3.10"]

    env:
      PYTHON_VERSION: ${{ matrix.python-version }}
      OS: ${{ matrix.os }}
      ACTIONS_ALLOW_UNSECURE_COMMANDS: true

    steps:
      - name: Checkout source
        uses: actions/checkout@v3

      - name: Set up Python ${{ matrix.python-version }}
        uses: actions/setup-python@v4
        with:
          python-version: ${{ matrix.python-version }}

      - name: Install dependencies
        run: |
<<<<<<< HEAD
          pip install -U codecov pytest pytest-cov pyyaml trollsift posttroll inotify pyinotify paramiko scp watchdog boto3
=======
          pip install -U codecov pytest pytest-cov pytest-bdd pytest-reraise pyyaml trollsift posttroll inotify pyinotify paramiko scp watchdog pytroll-collectors>=0.13.0 fsspec
>>>>>>> 6bcf3657

      - name: Install trollmoves
        run: |
          pip install --no-deps -e .

      - name: Create ssh keys for mover testing
        run: |
          ssh-keygen -b 2048 -t rsa -f /home/runner/.ssh/id_rsa -N ""

      - name: Create authorized_keys file
        run: |
          cp /home/runner/.ssh/id_rsa.pub /home/runner/.ssh/authorized_keys

      - name: Run unit tests
        run: |
          pytest --cov=trollmoves trollmoves/tests --cov-report=xml

      - name: Upload unittest coverage to Codecov
        uses: codecov/codecov-action@v3
        with:
          flags: unittests
          file: ./coverage.xml
          env_vars: OS,PYTHON_VERSION,UNSTABLE
<|MERGE_RESOLUTION|>--- conflicted
+++ resolved
@@ -27,11 +27,7 @@
 
       - name: Install dependencies
         run: |
-<<<<<<< HEAD
-          pip install -U codecov pytest pytest-cov pyyaml trollsift posttroll inotify pyinotify paramiko scp watchdog boto3
-=======
           pip install -U codecov pytest pytest-cov pytest-bdd pytest-reraise pyyaml trollsift posttroll inotify pyinotify paramiko scp watchdog pytroll-collectors>=0.13.0 fsspec
->>>>>>> 6bcf3657
 
       - name: Install trollmoves
         run: |
